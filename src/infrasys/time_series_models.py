"""Defines models for time series arrays."""

import abc
import importlib
import sqlite3
from datetime import datetime, timedelta
from enum import StrEnum
from typing import (
    Any,
    Literal,
    Optional,
    Type,
    TypeAlias,
    Union,
    Sequence,
)
from uuid import UUID

import numpy as np
import pandas as pd
import pint
from numpy.typing import NDArray
from pydantic import (
    Field,
    WithJsonSchema,
    field_serializer,
    field_validator,
    computed_field,
    model_validator,
)
from typing_extensions import Annotated

from infrasys.exceptions import (
    ISConflictingArguments,
)
from infrasys.models import InfraSysBaseModelWithIdentifers, InfraSysBaseModel
from infrasys.normalization import NormalizationModel


TIME_COLUMN = "timestamp"
VALUE_COLUMN = "value"


ISArray: TypeAlias = Sequence | NDArray | pint.Quantity


class TimeSeriesStorageType(StrEnum):
    """Defines the possible storage types for time series."""

    MEMORY = "memory"
    ARROW = "arrow"
<<<<<<< HEAD
=======
    CHRONIFY = "chronify"
>>>>>>> ea026546
    HDF5 = "hdf5"
    PARQUET = "parquet"


class TimeSeriesData(InfraSysBaseModelWithIdentifers, abc.ABC):
    """Base class for all time series models"""

    variable_name: str
    normalization: NormalizationModel = None

    @property
    def summary(self) -> str:
        """Return the variable_name of the time series array with its type."""
        return f"{self.__class__.__name__}.{self.variable_name}"

    @staticmethod
    @abc.abstractmethod
    def get_time_series_metadata_type() -> Type:
        """Return the metadata type associated with this time series type."""


class SingleTimeSeries(TimeSeriesData):
    """Defines a time array with a single dimension of floats."""

    data: NDArray | pint.Quantity
    resolution: timedelta
    initial_time: datetime

    @computed_field
    def length(self) -> int:
        """Return the length of the data."""
        return len(self.data)

    def __eq__(self, other: Any) -> bool:
        if not isinstance(other, SingleTimeSeries):
            raise NotImplementedError
        is_equal = True
        for field in self.model_fields_set:
            if field == "data":
                if not (self.data == other.data).all():
                    is_equal = False
                    break
            else:
                if not getattr(self, field) == getattr(other, field):
                    is_equal = False
                    break
        return is_equal

    @field_validator("data", mode="before")
    @classmethod
    def check_data(cls, data) -> NDArray | pint.Quantity:  # Standarize what object we receive.
        """Check time series data."""
        if len(data) < 2:
            msg = f"SingleTimeSeries length must be at least 2: {len(data)}"
            raise ValueError(msg)

        if isinstance(data, pint.Quantity):
            if not isinstance(data.magnitude, np.ndarray):
                return type(data)(np.array(data.magnitude), units=data.units)
            return data

        if not isinstance(data, np.ndarray):
            return np.array(data)

        return data

    @classmethod
    def from_array(
        cls,
        data: ISArray,
        variable_name: str,
        initial_time: datetime,
        resolution: timedelta,
        normalization: NormalizationModel = None,
    ) -> "SingleTimeSeries":
        """Method of SingleTimeSeries that creates an instance from a sequence.

        Parameters
        ----------
        data
            Sequence that contains the values of the time series
        initial_time
            Start time for the time series (e.g., datetime(2020,1,1))
        resolution
            Resolution of the time series (e.g., 30min, 1hr)
        variable_name
            Name assigned to the values of the time series (e.g., active_power)

        Returns
        -------
        SingleTimeSeries

        See Also
        --------
        from_time_array:  Time index implementation

        Note
        ----
        - Length of the sequence is inferred from the data.
        """
        if normalization is not None:
            npa = data if isinstance(data, np.ndarray) else np.array(data)
            data = normalization.normalize_array(npa)

        return SingleTimeSeries(
            data=data,  # type: ignore
            variable_name=variable_name,
            initial_time=initial_time,
            resolution=resolution,
            normalization=normalization,
        )

    @classmethod
    def from_time_array(
        cls,
        data: ISArray,
        variable_name: str,
        time_index: Sequence[datetime],
        normalization: NormalizationModel = None,
    ) -> "SingleTimeSeries":
        """Create SingleTimeSeries using time_index provided.

        Parameters
        ----------
        data
            Sequence that contains the values of the time series
        variable_name
            Name assigned to the values of the time series (e.g., active_power)
        time_index
            Sequence that contains the index of the time series

        Returns
        -------
        SingleTimeSeries

        See Also
        --------
        from_array: Base implementation

        Note
        ----
        The current implementation only uses the time_index to infer the initial time and resolution.

        """
        # Infer initial time from the time_index.
        initial_time = time_index[0]

        # This does not cover changes mult-resolution time index.
        resolution = time_index[1] - time_index[0]

        return SingleTimeSeries.from_array(
            data,
            variable_name,
            initial_time,
            resolution,
            normalization=normalization,
        )

    def make_timestamps(self) -> NDArray:
        """Return the timestamps as a numpy array."""
        return pd.date_range(
            start=self.initial_time, periods=len(self.data), freq=self.resolution
        ).values

    @staticmethod
    def get_time_series_metadata_type() -> Type:
        return SingleTimeSeriesMetadata

    @property
    def data_array(self) -> NDArray:
        if isinstance(self.data, pint.Quantity):
            return self.data.magnitude
        return self.data


class SingleTimeSeriesScalingFactor(SingleTimeSeries):
    """Defines a time array with a single dimension of floats that are 0-1 scaling factors."""


# TODO:
# read CSV and Parquet and convert each column to a SingleTimeSeries


class QuantityMetadata(InfraSysBaseModel):
    """Contains the metadata needed to de-serialize time series stored within a pint.Quantity."""

    module: str
    quantity_type: Annotated[Type, WithJsonSchema({"type": "string"})]
    units: str

    @field_serializer("quantity_type")
    def serialize_type(self, _):
        return self.quantity_type.__name__

    @model_validator(mode="before")
    @classmethod
    def deserialize_from_strings(cls, values: dict[str, Any]) -> dict[str, Any]:
        if isinstance(values["quantity_type"], str):
            module = importlib.import_module(values["module"])
            return {
                "module": values["module"],
                "quantity_type": getattr(module, values["quantity_type"]),
                "units": values["units"],
            }
        return values


class TimeSeriesMetadata(InfraSysBaseModel, abc.ABC):
    """Defines common metadata for all time series."""

    variable_name: str
    time_series_uuid: UUID
    user_attributes: dict[str, Any] = {}
    quantity_metadata: Optional[QuantityMetadata] = None
    normalization: NormalizationModel = None
    type: Literal["SingleTimeSeries", "SingleTimeSeriesScalingFactor", "NonSequentialTimeSeries"]

    @property
    def label(self) -> str:
        """Return the variable_name of the time series array with its type."""
        return f"{self.type}.{self.variable_name}"

    @staticmethod
    @abc.abstractmethod
    def get_time_series_data_type() -> Type:
        """Return the data type associated with this metadata type."""
        pass

    @staticmethod
    @abc.abstractmethod
    def get_time_series_type_str() -> str:
        """Return the time series type as a string."""


class SingleTimeSeriesMetadataBase(TimeSeriesMetadata, abc.ABC):
    """Base class for SingleTimeSeries metadata."""

    length: int
    initial_time: datetime
    resolution: timedelta
    type: Literal["SingleTimeSeries", "SingleTimeSeriesScalingFactor"]

    @classmethod
    def from_data(cls, time_series: SingleTimeSeries, **user_attributes) -> Any:
        """Construct a SingleTimeSeriesMetadata from a SingleTimeSeries."""
        quantity_metadata = (
            QuantityMetadata(
                module=type(time_series.data).__module__,
                quantity_type=type(time_series.data),
                units=str(time_series.data.units),
            )
            if isinstance(time_series.data, pint.Quantity)
            else None
        )
        return cls(
            variable_name=time_series.variable_name,
            resolution=time_series.resolution,
            initial_time=time_series.initial_time,
            length=time_series.length,  # type: ignore
            time_series_uuid=time_series.uuid,
            user_attributes=user_attributes,
            quantity_metadata=quantity_metadata,
            normalization=time_series.normalization,
            type=cls.get_time_series_type_str(),  # type: ignore
        )

    def get_range(
        self, start_time: datetime | None = None, length: int | None = None
    ) -> tuple[int, int]:
        """Return the range to be used to index into the dataframe."""
        if start_time is None and length is None:
            return (0, self.length)

        if start_time is None:
            index = 0
        else:
            if start_time < self.initial_time:
                msg = "{start_time=} is less than {self.initial_time=}"
                raise ISConflictingArguments(msg)
            if start_time >= self.initial_time + self.length * self.resolution:
                msg = f"{start_time=} is too large: {self=}"
                raise ISConflictingArguments(msg)
            diff = start_time - self.initial_time
            if (diff % self.resolution).total_seconds() != 0.0:
                msg = (
                    f"{start_time=} conflicts with initial_time={self.initial_time} and "
                    f"resolution={self.resolution}"
                )
                raise ISConflictingArguments(msg)
            index = int(diff / self.resolution)
        if length is None:
            length = self.length - index

        if index + length > self.length:
            msg = f"{start_time=} {length=} conflicts with {self=}"
            raise ISConflictingArguments(msg)

        return (index, length)

    @staticmethod
    def get_time_series_data_type() -> Type:
        return SingleTimeSeries


class SingleTimeSeriesMetadata(SingleTimeSeriesMetadataBase):
    """Defines the metadata for a SingleTimeSeries."""

    type: Literal["SingleTimeSeries"] = "SingleTimeSeries"

    @staticmethod
    def get_time_series_type_str() -> str:
        return "SingleTimeSeries"


class SingleTimeSeriesScalingFactorMetadata(SingleTimeSeriesMetadataBase):
    """Defines the metadata for a SingleTimeSeriesScalingFactor."""

    type: Literal["SingleTimeSeriesScalingFactor"] = "SingleTimeSeriesScalingFactor"

    @staticmethod
    def get_time_series_type_str() -> str:
        return "SingleTimeSeriesScalingFactor"


TimeSeriesMetadataUnion = Annotated[
    Union[SingleTimeSeriesMetadata, SingleTimeSeriesScalingFactorMetadata],
    Field(discriminator="type"),
]


<<<<<<< HEAD
class NonSequentialTimeSeries(TimeSeriesData):
    """Defines a non-sequential time array with a single dimension of floats."""

    data: NDArray | pint.Quantity
    timestamps: NDArray

    @computed_field
    def length(self) -> int:
        """Return the length of the data."""
        return len(self.data)

    def __eq__(self, other: Any) -> bool:
        if not isinstance(other, NonSequentialTimeSeries):
            raise NotImplementedError
        is_equal = True
        for field in self.model_fields_set:
            if field == "data":
                if not (self.data == other.data).all():
                    is_equal = False
                    break
            elif field == "timestamps":
                if not all(t1 == t2 for t1, t2 in zip(self.timestamps, other.timestamps)):
                    is_equal = False
                    break
            else:
                if not getattr(self, field) == getattr(other, field):
                    is_equal = False
                    break
        return is_equal

    @field_validator("data", mode="before")
    @classmethod
    def check_data(cls, data) -> NDArray | pint.Quantity:
        """Check time series data."""
        if len(data) < 2:
            msg = f"NonSequentialTimeSeries length must be at least 2: {len(data)}"
            raise ValueError(msg)

        if isinstance(data, pint.Quantity):
            if not isinstance(data.magnitude, np.ndarray):
                return type(data)(np.array(data.magnitude), units=data.units)
            return data

        if not isinstance(data, np.ndarray):
            return np.array(data)

        return data

    @field_validator("timestamps", mode="before")
    @classmethod
    def check_timestamp(cls, timestamps: Sequence[datetime] | NDArray) -> NDArray:
        """Check non-sequential timestamps."""
        if len(timestamps) < 2:
            msg = f"Time index must have at least 2 timestamps: {len(timestamps)}"
            raise ValueError(msg)

        if len(timestamps) != len(set(timestamps)):
            msg = "Duplicate timestamps found. Timestamps must be unique."
            raise ValueError(msg)

        if not isinstance(timestamps, np.ndarray):
            return np.array(timestamps)

        return timestamps

    @classmethod
    def from_array(
        cls,
        data: ISArray,
        timestamps: Sequence[datetime] | NDArray,
        variable_name: str,
        normalization: NormalizationModel = None,
    ) -> "NonSequentialTimeSeries":
        """Method of NonSequentialTimeSeries that creates an instance from an array and timestamps.

        Parameters
        ----------
        data
            Sequence that contains the values of the time series
        timestamps
            Sequence that contains the non-sequential timestamps
        variable_name
            Name assigned to the values of the time series (e.g., active_power)
        normalization
            Normalization model to normalize the data

        Returns
        -------
        NonSequentialTimeSeries
        """
        if normalization is not None:
            npa = data if isinstance(data, np.ndarray) else np.array(data)
            data = normalization.normalize_array(npa)

        return NonSequentialTimeSeries(
            data=data,  # type: ignore
            timestamps=timestamps,  # type: ignore
            variable_name=variable_name,
            normalization=normalization,
        )

    @staticmethod
    def get_time_series_metadata_type() -> Type:
        "Get the metadata type of the NonSequentialTimeSeries"
        return NonSequentialTimeSeriesMetadata

    @property
    def data_array(self) -> NDArray:
        "Get the data array NonSequentialTimeSeries"
        if isinstance(self.data, pint.Quantity):
            return self.data.magnitude
        return self.data

    @property
    def timestamps_array(self) -> NDArray:
        "Get the timestamps array NonSequentialTimeSeries"
        return self.timestamps


class NonSequentialTimeSeriesMetadataBase(TimeSeriesMetadata, abc.ABC):
    """Base class for NonSequentialTimeSeries metadata."""

    length: int
    type: Literal["NonSequentialTimeSeries"]

    @classmethod
    def from_data(
        cls, time_series: NonSequentialTimeSeries, **user_attributes
    ) -> "NonSequentialTimeSeriesMetadataBase":
        """Construct a NonSequentialTimeSeriesMetadata from a NonSequentialTimeSeries."""
        quantity_metadata = (
            QuantityMetadata(
                module=type(time_series.data).__module__,
                quantity_type=type(time_series.data),
                units=str(time_series.data.units),
            )
            if isinstance(time_series.data, pint.Quantity)
            else None
        )
        return cls(
            variable_name=time_series.variable_name,
            length=time_series.length,  # type: ignore
            time_series_uuid=time_series.uuid,
            user_attributes=user_attributes,
            quantity_metadata=quantity_metadata,
            normalization=time_series.normalization,
            type=cls.get_time_series_type_str(),  # type: ignore
        )

    @staticmethod
    def get_time_series_data_type() -> Type:
        return NonSequentialTimeSeries


class NonSequentialTimeSeriesMetadata(NonSequentialTimeSeriesMetadataBase):
    """Defines the metadata for a NonSequentialTimeSeries."""

    type: Literal["NonSequentialTimeSeries"] = "NonSequentialTimeSeries"

    @staticmethod
    def get_time_series_type_str() -> str:
        return "NonSequentialTimeSeries"


=======
>>>>>>> ea026546
class TimeSeriesKey(InfraSysBaseModel):
    """Base class for time series keys."""

    variable_name: str
<<<<<<< HEAD
    time_series_type: Type[TimeSeriesData]
    user_attributes: dict[str, Any] = {}


class SingleTimeSeriesKey(TimeSeriesKey):
    """Keys for SingleTimeSeries."""

    length: int
    initial_time: datetime
    resolution: timedelta


class NonSequentialTimeSeriesKey(TimeSeriesKey):
=======
    initial_time: datetime
    resolution: timedelta
    time_series_type: Type[SingleTimeSeries]
    user_attributes: dict[str, Any] = {}


class SingleTimeSeriesKey(TimeSeriesKey):
>>>>>>> ea026546
    """Keys for SingleTimeSeries."""

    length: int


class DatabaseConnection(InfraSysBaseModel):
    """Stores connections to the metadata and data databases during transactions."""

    metadata_conn: sqlite3.Connection
    data_conn: Any = None<|MERGE_RESOLUTION|>--- conflicted
+++ resolved
@@ -49,10 +49,7 @@
 
     MEMORY = "memory"
     ARROW = "arrow"
-<<<<<<< HEAD
-=======
     CHRONIFY = "chronify"
->>>>>>> ea026546
     HDF5 = "hdf5"
     PARQUET = "parquet"
 
@@ -383,7 +380,6 @@
 ]
 
 
-<<<<<<< HEAD
 class NonSequentialTimeSeries(TimeSeriesData):
     """Defines a non-sequential time array with a single dimension of floats."""
 
@@ -548,13 +544,10 @@
         return "NonSequentialTimeSeries"
 
 
-=======
->>>>>>> ea026546
 class TimeSeriesKey(InfraSysBaseModel):
     """Base class for time series keys."""
 
     variable_name: str
-<<<<<<< HEAD
     time_series_type: Type[TimeSeriesData]
     user_attributes: dict[str, Any] = {}
 
@@ -568,15 +561,6 @@
 
 
 class NonSequentialTimeSeriesKey(TimeSeriesKey):
-=======
-    initial_time: datetime
-    resolution: timedelta
-    time_series_type: Type[SingleTimeSeries]
-    user_attributes: dict[str, Any] = {}
-
-
-class SingleTimeSeriesKey(TimeSeriesKey):
->>>>>>> ea026546
     """Keys for SingleTimeSeries."""
 
     length: int
