"""Test related to the pyarrow storage manager."""

import pytest
from datetime import datetime, timedelta
from pathlib import Path

import numpy as np
from loguru import logger

from infrasys.arrow_storage import ArrowTimeSeriesStorage
from infrasys.in_memory_time_series_storage import InMemoryTimeSeriesStorage
from infrasys.system import System
<<<<<<< HEAD
from infrasys.time_series_models import (
    SingleTimeSeries,
    NonSequentialTimeSeries,
    TimeSeriesStorageType,
)
=======
from infrasys.time_series_models import SingleTimeSeries, TimeSeriesStorageType
>>>>>>> ea026546

from .models.simple_system import SimpleSystem, SimpleBus, SimpleGenerator


@pytest.fixture(scope="session")
def test_system() -> System:
    system = SimpleSystem(time_series_directory=None)
    bus = SimpleBus(name="test-bus", voltage=1.1)
    gen1 = SimpleGenerator(name="gen1", active_power=1.0, rating=1.0, bus=bus, available=True)
    system.add_components(bus, gen1)
    return system


def test_file_creation_with_single_time_series(test_system: System):
    gen1 = test_system.get_component(SimpleGenerator, "gen1")
    ts = SingleTimeSeries.from_array(
        data=range(8784),
        variable_name="active_power",
        initial_time=datetime(year=2020, month=1, day=1),
        resolution=timedelta(hours=1),
    )
    test_system.time_series.add(ts, gen1, scenario="one", model_year="2030")
    time_series = test_system.time_series.get(gen1)
    assert isinstance(test_system.time_series.storage, ArrowTimeSeriesStorage)
    base_directory = test_system.get_time_series_directory()
    assert isinstance(base_directory, Path)
    time_series_fpath = base_directory.joinpath(str(time_series.uuid) + ".arrow")
    assert time_series_fpath.exists()


def test_file_creation_with_nonsequential_time_series(test_system: System):
    gen1 = test_system.get_component(SimpleGenerator, "gen1")
    timestamps = [
        datetime(year=2030, month=1, day=1) + timedelta(seconds=5 * i) for i in range(10)
    ]
    ts = NonSequentialTimeSeries.from_array(
        data=range(10),
        timestamps=timestamps,
        variable_name="active_power",
    )
    test_system.time_series.add(ts, gen1, scenario="one", model_year="2030")
    time_series = test_system.time_series.get(gen1, time_series_type=NonSequentialTimeSeries)
    assert isinstance(test_system.time_series.storage, ArrowTimeSeriesStorage)
    base_directory = test_system.get_time_series_directory()
    assert isinstance(base_directory, Path)
    time_series_fpath = base_directory.joinpath(str(time_series.uuid) + ".arrow")
    assert time_series_fpath.exists()


def test_copy_files_with_single_time_series(tmp_path):
    """Test that we can copy the time series from tmp to specified folder"""
    system = SimpleSystem()
    bus = SimpleBus(name="test-bus", voltage=1.1)
    gen1 = SimpleGenerator(name="gen1", active_power=1.0, rating=1.0, bus=bus, available=True)
    system.add_components(bus, gen1)
    ts = SingleTimeSeries.from_array(
        data=range(8784),
        variable_name="active_power",
        initial_time=datetime(year=2020, month=1, day=1),
        resolution=timedelta(hours=1),
    )
    system.time_series.add(ts, gen1, scenario="two", model_year="2030")
    filename = tmp_path / "system.json"
    system.to_json(filename)

    logger.info("Starting deserialization")
    system2 = SimpleSystem.from_json(filename)
    gen1b = system2.get_component(SimpleGenerator, gen1.name)
    time_series = system2.time_series.get(gen1b)
    time_series_fpath = (
        tmp_path / system2.get_time_series_directory() / (str(time_series.uuid) + ".arrow")
    )

    assert time_series_fpath.exists()


def test_copy_files_with_nonsequential_timeseries(tmp_path):
    """Test that we can copy the time series from tmp to specified folder"""
    system = SimpleSystem()
    bus = SimpleBus(name="test-bus", voltage=1.1)
    gen1 = SimpleGenerator(name="gen1", active_power=1.0, rating=1.0, bus=bus, available=True)
    system.add_components(bus, gen1)
    timestamps = [
        datetime(year=2030, month=1, day=1) + timedelta(seconds=5 * i) for i in range(10)
    ]
    ts = NonSequentialTimeSeries.from_array(
        data=range(10),
        timestamps=timestamps,
        variable_name="active_power",
    )
    system.time_series.add(ts, gen1, scenario="two", model_year="2030")
    filename = tmp_path / "system.json"
    system.to_json(filename)

    logger.info("Starting deserialization")
    system2 = SimpleSystem.from_json(filename)
    gen1b = system2.get_component(SimpleGenerator, gen1.name)
    time_series = system2.time_series.get(gen1b, time_series_type=NonSequentialTimeSeries)
    time_series_fpath = (
        tmp_path / system2.get_time_series_directory() / (str(time_series.uuid) + ".arrow")
    )

    assert time_series_fpath.exists()


def test_read_deserialize_single_time_series(tmp_path):
    """Test that we can read from a deserialized system."""
    system = SimpleSystem()
    bus = SimpleBus(name="test-bus", voltage=1.1)
    gen1 = SimpleGenerator(name="gen1", active_power=1.0, rating=1.0, bus=bus, available=True)
    system.add_components(bus, gen1)
    ts = SingleTimeSeries.from_array(
        data=range(8784),
        variable_name="active_power",
        initial_time=datetime(year=2020, month=1, day=1),
        resolution=timedelta(hours=1),
    )
    system.time_series.add(ts, gen1, scenario="high", model_year="2030")
    filename = tmp_path / "system.json"
    system.to_json(filename)

    system2 = SimpleSystem.from_json(filename, time_series_directory=tmp_path)
    gen1b = system2.get_component(SimpleGenerator, gen1.name)
    deserialize_ts = system2.time_series.get(gen1b)
    assert isinstance(deserialize_ts, SingleTimeSeries)
    assert deserialize_ts.resolution == ts.resolution
    assert deserialize_ts.initial_time == ts.initial_time
    assert isinstance(deserialize_ts.data, np.ndarray)
    length = ts.length
    assert isinstance(length, int)
    assert np.array_equal(deserialize_ts.data, np.array(range(length)))


def test_read_deserialize_nonsequential_time_series(tmp_path):
    """Test that we can read from a deserialized system."""
    system = SimpleSystem()
    bus = SimpleBus(name="test-bus", voltage=1.1)
    gen1 = SimpleGenerator(name="gen1", active_power=1.0, rating=1.0, bus=bus, available=True)
    system.add_components(bus, gen1)
    timestamps = [
        datetime(year=2030, month=1, day=1) + timedelta(seconds=5 * i) for i in range(10)
    ]
    ts = NonSequentialTimeSeries.from_array(
        data=range(10),
        timestamps=timestamps,
        variable_name="active_power",
    )
    system.time_series.add(ts, gen1, scenario="high", model_year="2030")
    filename = tmp_path / "system.json"
    system.to_json(filename)

    system2 = SimpleSystem.from_json(filename, time_series_directory=tmp_path)
    gen1b = system2.get_component(SimpleGenerator, gen1.name)
    deserialize_ts = system2.time_series.get(gen1b, time_series_type=NonSequentialTimeSeries)
    assert isinstance(deserialize_ts, NonSequentialTimeSeries)
    assert isinstance(deserialize_ts.data, np.ndarray)
    assert isinstance(deserialize_ts.timestamps, np.ndarray)
    length = ts.length
    assert isinstance(length, int)
    assert np.array_equal(deserialize_ts.data, np.array(range(length)))
    assert np.array_equal(deserialize_ts.timestamps, np.array(timestamps))


def test_copied_storage_system_single_time_series(simple_system_with_time_series):
    assert isinstance(
        simple_system_with_time_series._time_series_mgr._storage, ArrowTimeSeriesStorage
    )
    gen_component = next(simple_system_with_time_series.get_components(SimpleGenerator))
    data_array_1 = simple_system_with_time_series.list_time_series(gen_component)[0].data

    simple_system_with_time_series.convert_storage(
<<<<<<< HEAD
        time_series_type=SingleTimeSeries, time_series_storage_type=TimeSeriesStorageType.MEMORY
=======
        time_series_storage_type=TimeSeriesStorageType.MEMORY
>>>>>>> ea026546
    )

    assert isinstance(
        simple_system_with_time_series._time_series_mgr._storage,
        InMemoryTimeSeriesStorage,
    )

    data_array_2 = simple_system_with_time_series.list_time_series(gen_component)[0].data
    assert np.array_equal(data_array_1, data_array_2)


def test_copied_storage_system_nonsequential_time_series(
    simple_system_with_nonsequential_time_series,
):
    assert isinstance(
        simple_system_with_nonsequential_time_series._time_series_mgr._storage,
        ArrowTimeSeriesStorage,
    )
    gen_component = next(
        simple_system_with_nonsequential_time_series.get_components(SimpleGenerator)
    )

    data_array_1 = simple_system_with_nonsequential_time_series.list_time_series(
        gen_component, time_series_type=NonSequentialTimeSeries
    )[0].data
    timestamps_array_1 = simple_system_with_nonsequential_time_series.list_time_series(
        gen_component, time_series_type=NonSequentialTimeSeries
    )[0].timestamps

    simple_system_with_nonsequential_time_series.convert_storage(
        time_series_type=NonSequentialTimeSeries,
        time_series_storage_type=TimeSeriesStorageType.MEMORY,
    )

    assert isinstance(
        simple_system_with_nonsequential_time_series._time_series_mgr._storage,
        InMemoryTimeSeriesStorage,
    )

    data_array_2 = simple_system_with_nonsequential_time_series.list_time_series(
        gen_component, time_series_type=NonSequentialTimeSeries
    )[0].data
    timestamps_array_2 = simple_system_with_nonsequential_time_series.list_time_series(
        gen_component, time_series_type=NonSequentialTimeSeries
    )[0].timestamps
    assert np.array_equal(data_array_1, data_array_2)
    assert np.array_equal(timestamps_array_1, timestamps_array_2)<|MERGE_RESOLUTION|>--- conflicted
+++ resolved
@@ -10,15 +10,11 @@
 from infrasys.arrow_storage import ArrowTimeSeriesStorage
 from infrasys.in_memory_time_series_storage import InMemoryTimeSeriesStorage
 from infrasys.system import System
-<<<<<<< HEAD
 from infrasys.time_series_models import (
     SingleTimeSeries,
     NonSequentialTimeSeries,
     TimeSeriesStorageType,
 )
-=======
-from infrasys.time_series_models import SingleTimeSeries, TimeSeriesStorageType
->>>>>>> ea026546
 
 from .models.simple_system import SimpleSystem, SimpleBus, SimpleGenerator
 
@@ -190,11 +186,7 @@
     data_array_1 = simple_system_with_time_series.list_time_series(gen_component)[0].data
 
     simple_system_with_time_series.convert_storage(
-<<<<<<< HEAD
-        time_series_type=SingleTimeSeries, time_series_storage_type=TimeSeriesStorageType.MEMORY
-=======
         time_series_storage_type=TimeSeriesStorageType.MEMORY
->>>>>>> ea026546
     )
 
     assert isinstance(
