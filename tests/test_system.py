import itertools
from datetime import timedelta, datetime
from uuid import uuid4

import numpy as np
import pytest

from infrasys.arrow_storage import ArrowTimeSeriesStorage
<<<<<<< HEAD
=======
from infrasys.chronify_time_series_storage import ChronifyTimeSeriesStorage
>>>>>>> ea026546
from infrasys.exceptions import (
    ISAlreadyAttached,
    ISNotStored,
    ISOperationNotAllowed,
    ISConflictingArguments,
)
from infrasys import Component, Location, SingleTimeSeries
from infrasys.quantities import ActivePower
from infrasys.time_series_models import TimeSeriesKey, TimeSeriesStorageType
from .models.simple_system import (
    GeneratorBase,
    SimpleSystem,
    SimpleBus,
    SimpleGenerator,
    SimpleSubsystem,
    RenewableGenerator,
)


def test_system():
    system = SimpleSystem()
    geo = Location(x=1.0, y=2.0)
    bus = SimpleBus(name="test-bus", voltage=1.1, coordinates=geo)
    gen = SimpleGenerator(name="test-gen", active_power=1.0, rating=1.0, bus=bus, available=True)
    subsystem = SimpleSubsystem(name="test-subsystem", generators=[gen])
    system.add_components(geo, bus, gen, subsystem)
    assert system.add_components() is None  # type: ignore

    gen2 = system.get_component(SimpleGenerator, "test-gen")
    assert gen2 is gen
    assert gen2.bus is bus

    with pytest.raises(ISNotStored):
        system.get_component(SimpleGenerator, "not-present")


def test_system_auto_add_composed_components():
    system = SimpleSystem(auto_add_composed_components=False)
    assert not system.auto_add_composed_components
    geo = Location(x=1.0, y=2.0)
    bus = SimpleBus(name="test-bus", voltage=1.1, coordinates=geo)

    with pytest.raises(ISOperationNotAllowed):
        system.add_component(bus)

    system.auto_add_composed_components = True
    assert system.auto_add_composed_components
    system.add_component(bus)
    assert len(list(system.get_components(Location))) == 1


def test_system_auto_add_composed_components_list():
    system = SimpleSystem(auto_add_composed_components=False)
    assert not system.auto_add_composed_components
    subsystem = SimpleSubsystem.example()
    with pytest.raises(ISOperationNotAllowed):
        system.add_component(subsystem)
    system.auto_add_composed_components = True
    assert system.auto_add_composed_components
    system.add_component(subsystem)


def test_get_components(simple_system: SimpleSystem):
    system = simple_system
    initial_count = 4
    assert len(list(system.get_components(Component))) == initial_count
    system.auto_add_composed_components = True
    for _ in range(5):
        gen = RenewableGenerator.example()
        system.add_component(gen)
    all_components = list(system.get_components(Component))
    # 5 generators, each includes a bus and location
    assert len(all_components) == initial_count + 5 * 3
    generators = list(
        system.get_components(GeneratorBase, filter_func=lambda x: x.name == "renewable-gen")
    )
    assert len(generators) == 5

    with pytest.raises(ISOperationNotAllowed):
        system.get_component(RenewableGenerator, "renewable-gen")

    assert len(list(system.list_components_by_name(RenewableGenerator, "renewable-gen"))) == 5

    generator = all_components[0]
    assert system.get_component_by_uuid(generator.uuid) is generator
    with pytest.raises(ISNotStored):
        system.get_component_by_uuid(uuid4())

    stored_types = sorted((x.__name__ for x in system.get_component_types()))
    assert stored_types == [
        "Location",
        "RenewableGenerator",
        "SimpleBus",
        "SimpleGenerator",
        "SimpleSubsystem",
    ]


def test_get_component_by_label():
    system = SimpleSystem(auto_add_composed_components=True)
    gen = RenewableGenerator.example()
    system.add_component(gen)
    assert system.get_component_by_label(gen.label) is gen
    with pytest.raises(ISNotStored):
        system.get_component_by_label("SimpleGenerator.invalid")
    with pytest.raises(ISNotStored):
        system.get_component_by_label("invalid.invalid")
    coordinates = gen.bus.coordinates
    assert coordinates is not None
    assert system.get_component_by_label(coordinates.label) is coordinates

    gen = RenewableGenerator.example()
    system.add_component(gen)
    with pytest.raises(ISOperationNotAllowed):
        system.get_component_by_label(gen.label)


def test_get_components_multiple_types():
    system = SimpleSystem()
    bus = SimpleBus(name="test-bus", voltage=1.1)
    gen1 = SimpleGenerator(name="gen1", active_power=1.0, rating=1.0, bus=bus, available=True)
    gen2 = SimpleGenerator(name="gen2", active_power=1.0, rating=1.0, bus=bus, available=True)
    gen3 = RenewableGenerator(name="gen2", active_power=1.0, rating=1.0, bus=bus, available=True)
    system.add_components(bus, gen1, gen2, gen3)

    selected_components = list(system.get_components(SimpleBus, SimpleGenerator))
    assert len(selected_components) == 3  # 2 SimpleGenerator + 1 SimpleBus

    # Validate that filter_function works as well
    selected_components = list(
        system.get_components(
            SimpleGenerator, RenewableGenerator, filter_func=lambda x: x.name == "gen2"
        )
    )
    assert len(selected_components) == 2  # 1 SimpleGenerator + 1 RenewableGenerator


def test_component_associations(tmp_path):
    system = SimpleSystem()
    for i in range(3):
        geo = Location(x=i, y=i + 1)
        bus = SimpleBus(name=f"bus{i}", voltage=1.1, coordinates=geo)
        gen1 = SimpleGenerator(
            name=f"gen{i}a", active_power=1.0, rating=1.0, bus=bus, available=True
        )
        gen2 = SimpleGenerator(
            name=f"gen{i}b", active_power=1.0, rating=1.0, bus=bus, available=True
        )
        subsystem = SimpleSubsystem(name=f"test-subsystem{i}", generators=[gen1, gen2])
        system.add_components(geo, bus, gen1, gen2, subsystem)

    def check_attached_components(my_sys, parent_type, child_type):
        for i in range(3):
            bus = my_sys.get_component(SimpleBus, f"bus{i}")
            gen1 = my_sys.get_component(SimpleGenerator, f"gen{i}a")
            gen2 = my_sys.get_component(SimpleGenerator, f"gen{i}b")
            attached = my_sys.list_parent_components(bus, component_type=parent_type)
            assert len(attached) == 2
            labels = {gen1.label, gen2.label}
            for component in attached:
                assert component.label in labels
                attached_subsystems = my_sys.list_parent_components(component)
                assert len(attached_subsystems) == 1
                assert attached_subsystems[0].name == f"test-subsystem{i}"
                assert not my_sys.list_parent_components(attached_subsystems[0])
                assert my_sys.list_child_components(component) == [bus]
                assert my_sys.list_child_components(component, component_type=child_type) == [bus]

            for component in (bus, gen1, gen2):
                with pytest.raises(ISOperationNotAllowed):
                    my_sys.remove_component(component)

    check_attached_components(system, SimpleGenerator, SimpleBus)
    check_attached_components(system, GeneratorBase, Component)
    check_attached_components(system, Component, Component)
    system._component_mgr._associations.clear()
    for component in system.iter_all_components():
        assert not system.list_parent_components(component)

    system.rebuild_component_associations()
    check_attached_components(system, SimpleGenerator, SimpleBus)
    check_attached_components(system, GeneratorBase, Component)

    save_dir = tmp_path / "test_system"
    system.save(save_dir)
    system2 = SimpleSystem.from_json(save_dir / "system.json")
    check_attached_components(system2, SimpleGenerator, SimpleBus)
    check_attached_components(system2, GeneratorBase, Component)

    bus = system2.get_component(SimpleBus, "bus1")
    with pytest.raises(ISOperationNotAllowed):
        system2.remove_component(bus)
    system2.remove_component(bus, force=True)
    gen = system2.get_component(SimpleGenerator, "gen1a")
    with pytest.raises(ISNotStored):
        system2.get_component(SimpleBus, gen.bus.name)


def test_single_time_series_attach_from_array():
    system = SimpleSystem()
    bus = SimpleBus(name="test-bus", voltage=1.1)
    gen1 = SimpleGenerator(name="gen1", active_power=1.0, rating=1.0, bus=bus, available=True)
    gen2 = SimpleGenerator(name="gen2", active_power=1.0, rating=1.0, bus=bus, available=True)
    system.add_components(bus, gen1, gen2)
    variable_name = "active_power"
    length = 8784
    data = range(length)
    start = datetime(year=2020, month=1, day=1)
    resolution = timedelta(hours=1)
    ts = SingleTimeSeries.from_array(data, variable_name, start, resolution)
    system.add_time_series(ts, gen1, gen2)
    assert system.has_time_series(gen1, variable_name=variable_name)
    assert system.has_time_series(gen2, variable_name=variable_name)
    assert np.array_equal(
        system.get_time_series(
            gen1, time_series_type=SingleTimeSeries, variable_name=variable_name
        ).data,
        ts.data,
    )


def test_single_time_series():
    system = SimpleSystem()
    bus = SimpleBus(name="test-bus", voltage=1.1)
    gen1 = SimpleGenerator(name="gen1", active_power=1.0, rating=1.0, bus=bus, available=True)
    gen2 = SimpleGenerator(name="gen2", active_power=1.0, rating=1.0, bus=bus, available=True)
    system.add_components(bus, gen1, gen2)

    length = 10
    initial_time = datetime(year=2020, month=1, day=1)
    time_array = [initial_time + timedelta(hours=i) for i in range(length)]
    data = range(length)
    variable_name = "active_power"
    ts = SingleTimeSeries.from_time_array(data, variable_name, time_array)
    with pytest.raises(ValueError, match="The first argument must"):
        # Test a common mistake.
        system.add_time_series(gen1, ts)  # type: ignore

    system.add_time_series(ts, gen1, gen2)
    assert system.has_time_series(gen1, variable_name=variable_name)
    assert system.has_time_series(gen2, variable_name=variable_name)
    assert system.get_time_series(gen1, variable_name=variable_name) == ts
    system.remove_time_series(gen1, gen2, variable_name=variable_name)
    with pytest.raises(ISNotStored):
        system.get_time_series(gen1, variable_name=variable_name)

    assert not system.has_time_series(gen1, variable_name=variable_name)
    assert not system.has_time_series(gen2, variable_name=variable_name)


TS_STORAGE_OPTIONS = (
    TimeSeriesStorageType.ARROW,
<<<<<<< HEAD
=======
    TimeSeriesStorageType.CHRONIFY,
>>>>>>> ea026546
    TimeSeriesStorageType.MEMORY,
)


@pytest.mark.parametrize(
    "storage_type,use_quantity",
    list(itertools.product(TS_STORAGE_OPTIONS, [True, False])),
)
def test_time_series_retrieval(storage_type, use_quantity):
    system = SimpleSystem(time_series_storage_type=storage_type)
    bus = SimpleBus(name="test-bus", voltage=1.1)
    gen = SimpleGenerator(name="gen", active_power=1.0, rating=1.0, bus=bus, available=True)
    system.add_components(bus, gen)

    length = 10
    initial_time = datetime(year=2020, month=1, day=1)
    time_array = [initial_time + timedelta(hours=i) for i in range(length)]
    data = (
        [ActivePower(np.random.rand(length), "watts") for _ in range(4)]
        if use_quantity
        else [np.random.rand(length) for _ in range(4)]  # type: ignore
    )
    variable_name = "active_power"
    ts1 = SingleTimeSeries.from_time_array(data[0], variable_name, time_array)
    ts2 = SingleTimeSeries.from_time_array(data[1], variable_name, time_array)
    ts3 = SingleTimeSeries.from_time_array(data[2], variable_name, time_array)
    ts4 = SingleTimeSeries.from_time_array(data[3], variable_name, time_array)
    system.add_time_series(ts1, gen, scenario="high", model_year="2030")
    system.add_time_series(ts2, gen, scenario="high", model_year="2035")
    system.add_time_series(ts3, gen, scenario="low", model_year="2030")
    key4 = system.add_time_series(ts4, gen, scenario="low", model_year="2035")
    assert len(system.list_time_series_keys(gen)) == 4
    assert len(system.list_time_series_metadata(gen)) == 4
    assert len(system.list_time_series_metadata(gen, scenario="high", model_year="2035")) == 1
    assert (
        system.list_time_series_metadata(gen, scenario="high", model_year="2035")[
            0
        ].user_attributes["model_year"]
        == "2035"
    )
    assert len(system.list_time_series_metadata(gen, scenario="low")) == 2
    for metadata in system.list_time_series_metadata(gen, scenario="high"):
        assert metadata.user_attributes["scenario"] == "high"

    assert all(
        np.equal(
            system.get_time_series(gen, variable_name, scenario="high", model_year="2030").data,
            ts1.data,
        )
    )
    assert all(
        np.equal(
            system.get_time_series(gen, variable_name, scenario="high", model_year="2035").data,
            ts2.data,
        )
    )
    assert all(
        np.equal(
            system.get_time_series(gen, variable_name, scenario="low", model_year="2030").data,
            ts3.data,
        )
    )
    assert all(
        np.equal(
            system.get_time_series_by_key(gen, key4).data,
            ts4.data,
        )
    )

    with pytest.raises(ISAlreadyAttached):
        system.add_time_series(ts4, gen, scenario="low", model_year="2035")

    assert system.has_time_series(gen, variable_name=variable_name)
    assert system.has_time_series(gen, variable_name=variable_name, scenario="high")
    assert system.has_time_series(
        gen, variable_name=variable_name, scenario="high", model_year="2030"
    )
    assert not system.has_time_series(gen, variable_name=variable_name, model_year="2036")
    with pytest.raises(ISOperationNotAllowed):
        system.get_time_series(gen, variable_name=variable_name, scenario="high")
    with pytest.raises(ISNotStored):
        system.get_time_series(gen, variable_name=variable_name, scenario="medium")
    assert len(system.list_time_series(gen, variable_name=variable_name, scenario="high")) == 2
    assert len(system.list_time_series(gen, variable_name=variable_name)) == 4
    system.remove_time_series(gen, variable_name=variable_name, scenario="high")
    assert len(system.list_time_series(gen, variable_name=variable_name)) == 2
    system.remove_time_series(gen, variable_name=variable_name)
    assert not system.has_time_series(gen, variable_name=variable_name)


@pytest.mark.parametrize("storage_type", TS_STORAGE_OPTIONS)
def test_open_time_series_store(storage_type: TimeSeriesStorageType):
    system = SimpleSystem(time_series_storage_type=storage_type)
    bus = SimpleBus(name="test-bus", voltage=1.1)
    gen = SimpleGenerator(name="gen", active_power=1.0, rating=1.0, bus=bus, available=True)
    system.add_components(bus, gen)

    length = 10
    initial_time = datetime(year=2020, month=1, day=1)
    timestamps = [initial_time + timedelta(hours=i) for i in range(length)]
    time_series_arrays: list[SingleTimeSeries] = []
    with system.open_time_series_store() as conn:
        for i in range(5):
            ts = SingleTimeSeries.from_time_array(np.random.rand(length), f"ts{i}", timestamps)
            system.add_time_series(ts, gen)
            time_series_arrays.append(ts)
    with system.open_time_series_store() as conn:
        for i in range(5):
            ts = system.get_time_series(gen, variable_name=f"ts{i}", connection=conn)
            assert np.array_equal(
                system.get_time_series(gen, f"ts{i}").data, time_series_arrays[i].data
            )


def test_time_series_removal():
    system = SimpleSystem()
    bus = SimpleBus(name="test-bus", voltage=1.1)
    gen1 = SimpleGenerator(name="gen1", active_power=1.0, rating=1.0, bus=bus, available=True)
    gen2 = SimpleGenerator(name="gen2", active_power=1.0, rating=1.0, bus=bus, available=True)
    system.add_components(bus, gen1, gen2)

    variable_names = ["active_power", "reactive_power"]
    uuids = []
    for variable_name in variable_names:
        length = 8784
        data = range(length)
        start = datetime(year=2020, month=1, day=1)
        resolution = timedelta(hours=1)
        ts = SingleTimeSeries.from_array(data, variable_name, start, resolution)
        uuids.append(ts.uuid)
        for gen in (gen1, gen2):
            system.add_time_series(ts, gen, scenario="high", model_year="2030")
            system.add_time_series(ts, gen, scenario="high", model_year="2035")
            system.add_time_series(ts, gen, scenario="low", model_year="2030")
            system.add_time_series(ts, gen, scenario="low", model_year="2035")

    system.remove_time_series(gen1, variable_name="active_power")
    system.remove_time_series(gen1, variable_name="reactive_power")
    assert not system.list_time_series(gen1, variable_name="active_power")
    assert not system.list_time_series(gen1, variable_name="reactive_power")
    assert system.list_time_series(gen2, variable_name="active_power")
    assert system.list_time_series(gen2, variable_name="reactive_power")
    system.remove_time_series(gen2)
    assert not system.list_time_series(gen2, variable_name="active_power")
    assert not system.list_time_series(gen2, variable_name="reactive_power")


def test_time_series_read_only():
    system = SimpleSystem(time_series_read_only=True)
    bus = SimpleBus(name="test-bus", voltage=1.1)
    gen = SimpleGenerator(name="gen", active_power=1.0, rating=1.0, bus=bus, available=True)
    system.add_component(bus)
    system.add_component(gen)

    variable_name = "active_power"
    length = 8784
    data = range(length)
    start = datetime(year=2020, month=1, day=1)
    resolution = timedelta(hours=1)
    ts = SingleTimeSeries.from_array(data, variable_name, start, resolution)
    with pytest.raises(ISOperationNotAllowed):
        system.add_time_series(ts, gen)


def test_serialize_time_series_from_array(tmp_path):
    system = SimpleSystem()
    bus = SimpleBus(name="test-bus", voltage=1.1)
    gen1 = SimpleGenerator(name="gen1", active_power=1.0, rating=1.0, bus=bus, available=True)
    gen2 = SimpleGenerator(name="gen2", active_power=1.0, rating=1.0, bus=bus, available=True)
    system.add_components(bus, gen1, gen2)

    variable_name = "active_power"
    length = 8784
    data = range(length)
    start = datetime(year=2020, month=1, day=1)
    resolution = timedelta(hours=1)
    ts = SingleTimeSeries.from_array(data, variable_name, start, resolution)
    system.add_time_series(ts, gen1, gen2, scenario="high", model_year="2030")
    filename = tmp_path / "system.json"
    system.to_json(filename)

    system2 = SimpleSystem.from_json(filename, time_series_read_only=True)
    gen1b = system2.get_component(SimpleGenerator, gen1.name)
    with pytest.raises(ISOperationNotAllowed):
        system2.remove_time_series(gen1b, variable_name=variable_name)
    ts2 = system.get_time_series(gen1b, variable_name=variable_name)
    assert ts2.data.tolist() == list(data)


@pytest.mark.parametrize("storage_type", TS_STORAGE_OPTIONS)
def test_time_series_slices(storage_type):
    system = SimpleSystem(
        name="test-system",
        auto_add_composed_components=True,
        time_series_storage_type=storage_type,
    )
    gen = SimpleGenerator.example()
    system.add_components(gen)
    variable_name = "active_power"
    length = 8784
    data = list(range(length))
    start = datetime(year=2020, month=1, day=1)
    resolution = timedelta(hours=1)
    ts = SingleTimeSeries.from_array(data, variable_name, start, resolution)
    system.add_time_series(ts, gen)

    first_timestamp = start
    second_timestamp = start + resolution
    last_timestamp = start + (length - 1) * resolution
    ts_tmp = system.time_series.get(gen, variable_name=variable_name)
    assert isinstance(ts_tmp, SingleTimeSeries)
    assert len(ts_tmp.data) == length
    ts_tmp = system.time_series.get(gen, variable_name=variable_name, length=10)
    assert isinstance(ts_tmp, SingleTimeSeries)
    assert len(ts_tmp.data) == 10
    ts2 = system.time_series.get(
        gen, variable_name=variable_name, start_time=second_timestamp, length=5
    )
    assert isinstance(ts2, SingleTimeSeries)
    assert len(ts2.data) == 5
    assert ts2.data.tolist() == data[1:6]

    ts_tmp = system.time_series.get(gen, variable_name=variable_name, start_time=second_timestamp)
    assert isinstance(ts_tmp, SingleTimeSeries)
    assert len(ts_tmp.data) == len(data) - 1

    with pytest.raises(ISConflictingArguments, match="is less than"):
        system.time_series.get(
            gen,
            variable_name=variable_name,
            start_time=first_timestamp - ts.resolution,
            length=5,
        )
    with pytest.raises(ISConflictingArguments, match="is too large"):
        system.time_series.get(
            gen,
            variable_name=variable_name,
            start_time=last_timestamp + ts.resolution,
            length=5,
        )
    with pytest.raises(ISConflictingArguments, match="conflicts with initial_time"):
        system.time_series.get(
            gen,
            variable_name=variable_name,
            start_time=first_timestamp + timedelta(minutes=1),
        )
    with pytest.raises(ISConflictingArguments, match=r"start_time.*length.*conflicts with"):
        system.time_series.get(
            gen,
            variable_name=variable_name,
            start_time=second_timestamp,
            length=len(data),
        )


def test_copy_component(simple_system_with_time_series: SimpleSystem):
    system = simple_system_with_time_series
    gen1 = system.get_component(SimpleGenerator, "test-gen")

    gen2 = system.copy_component(gen1)
    assert gen2.uuid != gen1.uuid
    assert gen2.name == gen1.name
    assert gen2.bus is gen1.bus

    gen3 = system.copy_component(gen1, name="gen3")
    assert gen3.name == "gen3"

    gen4 = system.copy_component(gen1, name="gen4", attach=True)
    assert gen4.name == "gen4"


def test_deepcopy_component(simple_system_with_time_series: SimpleSystem):
    system = simple_system_with_time_series
    gen1 = system.get_component(SimpleGenerator, "test-gen")
    subsystem = SimpleSubsystem(name="subsystem1", generators=[gen1])
    system.add_component(subsystem)
    gen2 = system.deepcopy_component(gen1)
    assert gen2.name == gen1.name
    assert gen2.uuid == gen1.uuid
    assert gen2.bus.uuid == gen1.bus.uuid
    assert gen2.bus is not gen1.bus


@pytest.mark.parametrize("inputs", list(itertools.product(TS_STORAGE_OPTIONS, [True, False])))
def test_remove_component(inputs):
    storage_type, cascade_down = inputs
    system = SimpleSystem(
        name="test-system",
        auto_add_composed_components=True,
        time_series_storage_type=storage_type,
    )
    gen1 = SimpleGenerator.example()
    bus = gen1.bus
    system.add_components(gen1)
    gen2 = system.copy_component(gen1, name="gen2", attach=True)
    assert gen2.bus is bus
    variable_name = "active_power"
    length = 8784
    data = range(length)
    start = datetime(year=2020, month=1, day=1)
    resolution = timedelta(hours=1)
    ts = SingleTimeSeries.from_array(data, variable_name, start, resolution)
    system.add_time_series(ts, gen1, gen2)

    system.remove_component_by_name(type(gen1), gen1.name, cascade_down=cascade_down)
    assert system.has_component(bus)
    assert not system.has_time_series(gen1)
    assert system.has_time_series(gen2)

    system.remove_component_by_uuid(gen2.uuid, cascade_down=cascade_down)
    assert system.has_component(bus) != cascade_down
    assert not system.has_time_series(gen2)

    with pytest.raises(ISNotStored):
        system.remove_component(gen2)

    with pytest.raises(ISNotStored):
        system.remove_component(gen2)

    for gen in (gen1, gen2):
        with pytest.raises(ISNotStored):
            system.get_component(SimpleGenerator, gen.name)


def test_system_to_dict():
    system = SimpleSystem(
        name="test-system",
        auto_add_composed_components=True,
    )
    gen1 = SimpleGenerator.example()
    gen2 = SimpleGenerator.example()
    gen3 = SimpleGenerator.example()
    system.add_components(gen1, gen2, gen3)

    component_dict: list[dict] = list(system.to_records(SimpleGenerator))
    assert len(component_dict) == 3  # 3 generators
    assert component_dict[0].get("uuid") is not None
    assert component_dict[0]["bus"] == gen1.bus.label

    exclude_first_level_fields = {"name": True, "available": True}
    component_dict = list(system.to_records(SimpleGenerator, exclude=exclude_first_level_fields))
    assert len(component_dict) == 3
    assert component_dict[0].get("name", None) is None
    assert component_dict[0].get("available", None) is None

    component_dict = list(system.to_records(SimpleGenerator))
    assert len(component_dict) == 3  # 3 generators
    assert component_dict[0]["bus"] == gen1.bus.label

    variable_name = "active_power"
    length = 8784
    data = range(length)
    start = datetime(year=2020, month=1, day=1)
    resolution = timedelta(hours=1)
    ts = SingleTimeSeries.from_array(data, variable_name, start, resolution)
    system.add_time_series(ts, gen1)
    component_dicts = list(system.to_records(SimpleGenerator))
    assert len(component_dicts) == 3  # 3 generators


def test_time_series_metadata_sql():
    system = SimpleSystem(name="test-system", auto_add_composed_components=True)
    gen1 = SimpleGenerator.example()
    system.add_components(gen1)
    gen2 = system.copy_component(gen1, name="gen2", attach=True)
    variable_name = "active_power"
    length = 8784
    data = range(length)
    start = datetime(year=2020, month=1, day=1)
    resolution = timedelta(hours=1)
    ts1 = SingleTimeSeries.from_array(data, variable_name, start, resolution)
    ts2 = SingleTimeSeries.from_array(data, variable_name, start, resolution)
    system.add_time_series(ts1, gen1)
    system.add_time_series(ts2, gen2)
    rows = system.time_series.metadata_store.sql(
        f"""
        SELECT component_type, time_series_type, component_uuid, time_series_uuid
        FROM {system.time_series.metadata_store.TABLE_NAME}
        WHERE component_uuid = '{gen1.uuid}'
    """
    )
    assert len(rows) == 1
    row = rows[0]
    assert row[0] == SimpleGenerator.__name__
    assert row[1] == SingleTimeSeries.__name__
    assert row[2] == str(gen1.uuid)
    assert row[3] == str(ts1.uuid)


def test_time_series_metadata_list_rows():
    system = SimpleSystem(name="test-system", auto_add_composed_components=True)
    gen1 = SimpleGenerator.example()
    system.add_components(gen1)
    gen2 = system.copy_component(gen1, name="gen2", attach=True)
    variable_name = "active_power"
    length = 8784
    data = range(length)
    start = datetime(year=2020, month=1, day=1)
    resolution = timedelta(hours=1)
    ts1 = SingleTimeSeries.from_array(data, variable_name, start, resolution)
    ts2 = SingleTimeSeries.from_array(data, variable_name, start, resolution)
    system.add_time_series(ts1, gen1)
    system.add_time_series(ts2, gen2)
    columns = [
        "component_type",
        "time_series_type",
        "component_uuid",
        "time_series_uuid",
    ]
    rows = system.time_series.metadata_store.list_rows(
        gen2,
        variable_name=variable_name,
        time_series_type=SingleTimeSeries.__name__,
        columns=columns,
    )
    assert len(rows) == 1
    row = rows[0]
    assert row[0] == SimpleGenerator.__name__
    assert row[1] == SingleTimeSeries.__name__
    assert row[2] == str(gen2.uuid)
    assert row[3] == str(ts2.uuid)


def test_system_counts():
    system = SimpleSystem(name="test-system", auto_add_composed_components=True)
    gen1 = SimpleGenerator.example()
    gen2 = SimpleGenerator.example()
    system.add_components(gen1, gen2)
    variable_name = "active_power"
    data = range(10)

    def add_time_series(iteration, initial_time, resolution):
        for i in range(5):
            ts1 = SingleTimeSeries.from_array(
                data,
                f"{variable_name}_{iteration}_{i}",
                initial_time + resolution * i,
                resolution,
            )
            ts2 = SingleTimeSeries.from_array(
                data,
                f"{variable_name}_{iteration}_{i}",
                initial_time + resolution * i,
                resolution,
            )
            system.add_time_series(ts1, gen1, gen2)
            system.add_time_series(ts2, gen1.bus)

    add_time_series(1, datetime(year=2020, month=1, day=1), timedelta(hours=1))
    add_time_series(2, datetime(year=2020, month=2, day=1), timedelta(minutes=5))

    # 2 generators, 2 buses, 2 locations
    assert system._components.get_num_components() == 6
    components_by_type = system._components.get_num_components_by_type()
    assert components_by_type[SimpleGenerator] == 2
    assert components_by_type[SimpleBus] == 2
    ts_counts = system.time_series.metadata_store.get_time_series_counts()
    assert ts_counts.time_series_count == 2 * 10
    assert (
        ts_counts.time_series_type_count[
            ("SimpleGenerator", "SingleTimeSeries", "2020-01-01 02:00:00", "1:00:00")
        ]
        == 2
    )
    assert (
        ts_counts.time_series_type_count[
            ("SimpleBus", "SingleTimeSeries", "2020-02-01 00:10:00", "0:05:00")
        ]
        == 1
    )


def test_system_printing(simple_system_with_time_series):
    simple_system_with_time_series.info()


<<<<<<< HEAD
def test_bulk_add_time_series():
    system = SimpleSystem(time_series_storage_type=TimeSeriesStorageType.ARROW)
    assert isinstance(system.time_series.storage, ArrowTimeSeriesStorage)
=======
def test_convert_chronify_to_arrow_in_deserialize(tmp_path):
    system = SimpleSystem(time_series_storage_type=TimeSeriesStorageType.CHRONIFY)
    assert isinstance(system.time_series.storage, ChronifyTimeSeriesStorage)
    assert system.time_series.storage.get_database_url()
    assert system.time_series.storage.get_engine_name() == "duckdb"
    bus = SimpleBus(name="test-bus", voltage=1.1)
    gen = SimpleGenerator(name="gen", active_power=1.0, rating=1.0, bus=bus, available=True)
    system.add_components(bus, gen)
    length = 10
    initial_time = datetime(year=2020, month=1, day=1)
    timestamps = [initial_time + timedelta(hours=i) for i in range(length)]
    ts = SingleTimeSeries.from_time_array(np.random.rand(length), "test_ts", timestamps)
    system.add_time_series(ts, gen)
    filename = tmp_path / "system.json"
    system.to_json(filename)
    system2 = SimpleSystem.from_json(
        filename, time_series_storage_type=TimeSeriesStorageType.ARROW
    )
    assert isinstance(system2.time_series.storage, ArrowTimeSeriesStorage)
    gen2 = system2.get_component(SimpleGenerator, "gen")
    ts2 = system2.get_time_series(gen2, "test_ts")
    assert np.array_equal(ts.data, ts2.data)


def test_chronfiy_storage():
    system = SimpleSystem(time_series_storage_type=TimeSeriesStorageType.CHRONIFY)
    assert isinstance(system.time_series.storage, ChronifyTimeSeriesStorage)
    bus = SimpleBus(name="test-bus", voltage=1.1)
    gen = SimpleGenerator(name="gen", active_power=1.0, rating=1.0, bus=bus, available=True)
    system.add_components(bus, gen)
    time_series: list[SingleTimeSeries] = []
    for i in range(2):
        for initial_time, resolution, length in (
            (datetime(year=2020, month=1, day=1), timedelta(hours=1), 10),
            (datetime(year=2020, month=2, day=1), timedelta(minutes=5), 15),
        ):
            data = np.random.rand(length)
            name = f"test_ts_{length}_{i}"
            ts = SingleTimeSeries.from_array(data, name, initial_time, resolution)
            system.add_time_series(ts, gen)
            time_series.append(ts)

    for expected_ts in time_series:
        actual_ts = system.get_time_series(
            gen, time_series_type=SingleTimeSeries, variable_name=expected_ts.variable_name
        )
        assert np.array_equal(expected_ts.data, actual_ts.data)


def test_bulk_add_time_series():
    system = SimpleSystem(time_series_storage_type=TimeSeriesStorageType.CHRONIFY)
    assert isinstance(system.time_series.storage, ChronifyTimeSeriesStorage)
>>>>>>> ea026546
    bus = SimpleBus(name="test-bus", voltage=1.1)
    gen = SimpleGenerator(name="gen", active_power=1.0, rating=1.0, bus=bus, available=True)
    system.add_components(bus, gen)
    time_series: list[SingleTimeSeries] = []
    keys: list[TimeSeriesKey] = []
    with system.open_time_series_store() as conn:
        for i in range(2):
            for initial_time, resolution, length in (
                (datetime(year=2020, month=1, day=1), timedelta(hours=1), 10),
                (datetime(year=2020, month=2, day=1), timedelta(minutes=5), 15),
            ):
                data = np.random.rand(length)
                name = f"test_ts_{length}_{i}"
                ts = SingleTimeSeries.from_array(data, name, initial_time, resolution)
                key = system.add_time_series(ts, gen, connection=conn)
                keys.append(key)
                time_series.append(ts)

<<<<<<< HEAD
=======
        for key in keys:
            system.time_series.storage.check_timestamps(key, connection=conn.data_conn)

>>>>>>> ea026546
    with system.open_time_series_store() as conn:
        for expected_ts in time_series:
            actual_ts = system.get_time_series(
                gen,
                time_series_type=SingleTimeSeries,
                variable_name=expected_ts.variable_name,
                connection=conn,
            )
            assert np.array_equal(expected_ts.data, actual_ts.data)


<<<<<<< HEAD
def test_bulk_add_time_series_with_rollback():
    system = SimpleSystem(time_series_storage_type=TimeSeriesStorageType.ARROW)
    assert isinstance(system.time_series.storage, ArrowTimeSeriesStorage)
    bus = SimpleBus(name="test-bus", voltage=1.1)
    gen = SimpleGenerator(name="gen", active_power=1.0, rating=1.0, bus=bus, available=True)
    system.add_components(bus, gen)
=======
@pytest.mark.parametrize("storage_type", TS_STORAGE_OPTIONS)
def test_bulk_add_time_series_with_rollback(storage_type: TimeSeriesStorageType):
    system = SimpleSystem(time_series_storage_type=storage_type)
    bus = SimpleBus(name="test-bus", voltage=1.1)
    gen = SimpleGenerator(name="gen", active_power=1.0, rating=1.0, bus=bus, available=True)
    system.add_components(bus, gen)
    ts_name = "test_ts"
>>>>>>> ea026546
    with pytest.raises(ISAlreadyAttached):
        with system.open_time_series_store() as conn:
            initial_time = datetime(year=2020, month=1, day=1)
            resolution = timedelta(hours=1)
            length = 10
            data = np.random.rand(length)
<<<<<<< HEAD
            name = "test_ts"
            ts = SingleTimeSeries.from_array(data, name, initial_time, resolution)
            system.add_time_series(ts, gen, connection=conn)
            assert system.has_time_series(gen, variable_name=name)
            system.add_time_series(ts, gen, connection=conn)

    assert not system.has_time_series(gen, variable_name=name)
=======
            ts = SingleTimeSeries.from_array(data, ts_name, initial_time, resolution)
            system.add_time_series(ts, gen, connection=conn)
            assert system.has_time_series(gen, variable_name=ts_name)
            system.add_time_series(ts, gen, connection=conn)

    assert not system.has_time_series(gen, variable_name=ts_name)
>>>>>>> ea026546
<|MERGE_RESOLUTION|>--- conflicted
+++ resolved
@@ -6,10 +6,7 @@
 import pytest
 
 from infrasys.arrow_storage import ArrowTimeSeriesStorage
-<<<<<<< HEAD
-=======
 from infrasys.chronify_time_series_storage import ChronifyTimeSeriesStorage
->>>>>>> ea026546
 from infrasys.exceptions import (
     ISAlreadyAttached,
     ISNotStored,
@@ -262,10 +259,7 @@
 
 TS_STORAGE_OPTIONS = (
     TimeSeriesStorageType.ARROW,
-<<<<<<< HEAD
-=======
     TimeSeriesStorageType.CHRONIFY,
->>>>>>> ea026546
     TimeSeriesStorageType.MEMORY,
 )
 
@@ -742,11 +736,6 @@
     simple_system_with_time_series.info()
 
 
-<<<<<<< HEAD
-def test_bulk_add_time_series():
-    system = SimpleSystem(time_series_storage_type=TimeSeriesStorageType.ARROW)
-    assert isinstance(system.time_series.storage, ArrowTimeSeriesStorage)
-=======
 def test_convert_chronify_to_arrow_in_deserialize(tmp_path):
     system = SimpleSystem(time_series_storage_type=TimeSeriesStorageType.CHRONIFY)
     assert isinstance(system.time_series.storage, ChronifyTimeSeriesStorage)
@@ -799,7 +788,6 @@
 def test_bulk_add_time_series():
     system = SimpleSystem(time_series_storage_type=TimeSeriesStorageType.CHRONIFY)
     assert isinstance(system.time_series.storage, ChronifyTimeSeriesStorage)
->>>>>>> ea026546
     bus = SimpleBus(name="test-bus", voltage=1.1)
     gen = SimpleGenerator(name="gen", active_power=1.0, rating=1.0, bus=bus, available=True)
     system.add_components(bus, gen)
@@ -818,12 +806,9 @@
                 keys.append(key)
                 time_series.append(ts)
 
-<<<<<<< HEAD
-=======
         for key in keys:
             system.time_series.storage.check_timestamps(key, connection=conn.data_conn)
 
->>>>>>> ea026546
     with system.open_time_series_store() as conn:
         for expected_ts in time_series:
             actual_ts = system.get_time_series(
@@ -835,14 +820,6 @@
             assert np.array_equal(expected_ts.data, actual_ts.data)
 
 
-<<<<<<< HEAD
-def test_bulk_add_time_series_with_rollback():
-    system = SimpleSystem(time_series_storage_type=TimeSeriesStorageType.ARROW)
-    assert isinstance(system.time_series.storage, ArrowTimeSeriesStorage)
-    bus = SimpleBus(name="test-bus", voltage=1.1)
-    gen = SimpleGenerator(name="gen", active_power=1.0, rating=1.0, bus=bus, available=True)
-    system.add_components(bus, gen)
-=======
 @pytest.mark.parametrize("storage_type", TS_STORAGE_OPTIONS)
 def test_bulk_add_time_series_with_rollback(storage_type: TimeSeriesStorageType):
     system = SimpleSystem(time_series_storage_type=storage_type)
@@ -850,26 +827,15 @@
     gen = SimpleGenerator(name="gen", active_power=1.0, rating=1.0, bus=bus, available=True)
     system.add_components(bus, gen)
     ts_name = "test_ts"
->>>>>>> ea026546
     with pytest.raises(ISAlreadyAttached):
         with system.open_time_series_store() as conn:
             initial_time = datetime(year=2020, month=1, day=1)
             resolution = timedelta(hours=1)
             length = 10
             data = np.random.rand(length)
-<<<<<<< HEAD
-            name = "test_ts"
-            ts = SingleTimeSeries.from_array(data, name, initial_time, resolution)
-            system.add_time_series(ts, gen, connection=conn)
-            assert system.has_time_series(gen, variable_name=name)
-            system.add_time_series(ts, gen, connection=conn)
-
-    assert not system.has_time_series(gen, variable_name=name)
-=======
             ts = SingleTimeSeries.from_array(data, ts_name, initial_time, resolution)
             system.add_time_series(ts, gen, connection=conn)
             assert system.has_time_series(gen, variable_name=ts_name)
             system.add_time_series(ts, gen, connection=conn)
 
-    assert not system.has_time_series(gen, variable_name=ts_name)
->>>>>>> ea026546
+    assert not system.has_time_series(gen, variable_name=ts_name)